--- conflicted
+++ resolved
@@ -2677,25 +2677,17 @@
     eigval = BCOO(eigval); eigvec = BCOO(eigvec)
     
     if block_sort:
-<<<<<<< HEAD
-        # rs = eigval.coords[0, :]
-        # data = [np.linalg.norm(d) for d in eigval.data]        
-        # sorted_order = list(np.argsort(data))
-        # index_insorted = [sorted_order.index(i) for i in range(len(data))]
-        # new_rs = dict(zip(rs, rs[index_insorted]))
-        # eigval.coords[0, :] = new_rs
-        # for c in range(len(eigvec.coords.shape[1])):
-        #     eigvec.coords[1, c] = new_rs
-
-=======
-        rs = eigval.coords[0, :]
-        data = [np.linalg.norm(d) for d in eigval.data]
-        sorted_order = list(np.argsort(data))
-        index_insorted = [sorted_order.index(i) for i in range(len(data))]
-        new_rs = rs[index_insorted]
-
-        eigval.coords[0, :] = new_rs
-        eigvec.coords[1, :] = new_rs
+        eigval_norm = [np.linalg.norm(d) for d in eigval.data]
+        ix = np.argsort(np.argsort(eigval_norm))
+        cols_insorted = eigval.coords[:, ix]
         
->>>>>>> 499e3dd4
+        sort_map = dict(zip(eigval.coords[0], cols_insorted[0]))
+        eigvec_cols_insorted = [sort_map[c] for c in eigvec.coords[1]]
+        eigvec_coords_insorted = np.asarray([eigvec.coords[0], eigvec_cols_insorted])
+
+        eigval = BCOO(cols_insorted, shape = eigval.shape,
+                      block_shape = eigval.block_shape, data = eigval.data)
+        eigvec = BCOO(eigvec_coords_insorted, shape = eigvec.shape,
+                      block_shape = eigvec.block_shape, data = eigvec.data)
+
     return eigval, eigvec
