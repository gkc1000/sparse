--- conflicted
+++ resolved
@@ -492,12 +492,8 @@
 
 if __name__ == '__main__':
     print("\n main test \n")
-<<<<<<< HEAD
     test_block_eigh()
     #test_block_svd()
-=======
-    test_block_svd()
->>>>>>> 58b25526
     exit()
     test_brandom()
     test_from_numpy()
