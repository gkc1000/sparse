#!/usr/bin/env python
import numpy as np
import six

import sparse
from sparse import BDOK
from sparse import BCOO
from sparse.butils import assert_eq
from sparse.bcoo import bcore

import pytest

def test_brandom():
    x = sparse.brandom((4, 2, 6), (2, 1, 2), 0.5, format='bcoo')
    y = x.todense()
    assert_eq(x, y)

def test_from_numpy():
    #a = np.random.random((6,5,4,1))
    #a = np.zeros((6,5,4,1))
    a = np.array([[1,2,0,0],[0,3,0,0],[4,5,6,0],[8,0,9,0]])
    #x = BCOO.from_numpy(a, block_shape = (2,5,2,1))
    x = BCOO.from_numpy(a, block_shape = (2, 2))
    assert_eq(a, x)

def test_zero_size():
    x = sparse.brandom((0,0,0), (2,2,2))
    assert(x.nnz == 0)
    x = sparse.bcoo.zeros((0,0,0), block_shape=(2,2,2))
    assert(x.nnz == 0)


@pytest.mark.parametrize('shape, dtype, block_shape', [
    [(4,2,4), np.int32, (1,2,2)],
    [(4,4), np.complex128, (1,2)],
    [(4,4), np.float32, (1,2)],
    [(4,4), np.dtype([('a', np.int), ('b', np.float)]), (1,2)],
    [(4, 9, 16), np.dtype('i4,(3,2)f'), (2, 3, 4)],
])
def test_zeros(shape, dtype, block_shape):
    x = sparse.bcoo.zeros(shape, dtype, block_shape)
    assert(x.shape == shape)
    assert(x.block_shape == block_shape)
    assert(x.dtype == dtype)
    assert(x.nnz == 0)
    assert(x.block_nnz == 0)


def test_invalid_shape_error():
    with pytest.raises(RuntimeError):
        sparse.brandom((3, 4), block_shape=(2, 3), format='bcoo')


@pytest.mark.parametrize('axis', [
    None,
    (1, 2, 0),
    (2, 1, 0),
    (0, 1, 2),
    (0, 1, -1),
    (0, -2, -1),
    (-3, -2, -1),
])
def test_transpose(axis):
    x = sparse.brandom((6, 2, 4), (2,2,2), density=0.3)
    y = x.todense()
    xx = x.transpose(axis)
    yy = y.transpose(axis)
    assert_eq(xx, yy)


def test_block_reshape():

    a = np.array([[1, -1, 0, 0], [1 , -1 , 0, 0], [2,3 ,6,7], [4,5,8,9]])
    x = BCOO.from_numpy(a, block_shape = (2,2))
    y = x.todense()

    outer_shape_new = (1,4)
    block_shape_new = (2,2) # unchanged
    z = x.block_reshape(outer_shape_new, block_shape_new)

    print("original matrix (2,2)")
    print(y)
    print("block reshaped matrix (1,4)")
    print(z.todense())


@pytest.mark.parametrize('a, a_bshape, axis, b, b_bshape', [
    #FIXME[(4, 6)      , (2, 3)      , (0, 1)         , (24,)   , (3,)   ],
    [(6, 8)      , (3, 4)      , (0, 1)         , (6, 8)  , (3, 4 )],
    [(6, 8)      , (3, 4)      , (1, 0)         , (8, 6)  , (4, 3 )],
    [(6, 8)      , (3, 4)      , (0, 1)         , (-1, 8) , (3, 4 )],
    [(6, 8)      , (3, 4)      , (1, 0)         , (8, -1) , (4, 3 )],
    #FIXME[(6, 6, 4)   , (2, 3, 4)   , (0, -2, -1)    , (6, 24) , (2, 12)],
    #FIXME[(6, 6, 4)   , (2, 3, 4)   , (0, 2, 1)      , (-1, 6) , (8, 3 )],
    #FIXME[(6, 6, 4)   , (2, 3, 4)   , (2, 1, 0)      , (24, 6) , (12, 2)],
    #FIXME[(6, 6, 4, 5), (2, 3, 4, 5), (0, -2, 3, -3) , (180, 4), (30, 4)],
    #FIXME[(6, 6, 4, 5), (2, 3, 4, 5), (1, 3, 0, 2)   , (30, -1), (15, 8)],
    #FIXME[(6, 6, 4, 5), (2, 3, 4, 5), (2, 1,-4, 3)   , (-1, 5) , (24, 5)],
])
def test_transpose_reshape(a, a_bshape, axis, b, b_bshape):
    x = sparse.brandom(a, a_bshape, density=0.3)
    y = x.todense()
    xx = x.transpose(axis).reshape(b, b_bshape)
    yy = y.transpose(axis).reshape(b)
    assert_eq(xx, yy)


def test_reshape_same():
    s = sparse.bcoo.zeros((4,5,6), block_shape=(2,1,2))

    assert s.reshape(s.shape, s.block_shape) is s


def test_todense():
    s = sparse.bcoo.zeros((4, 9, 16), 'D', block_shape=(2, 3, 4))
    s.todense()

    s = sparse.bcoo.zeros((), block_shape=())
    s.todense()

    s = sparse.bcoo.zeros((4, 9, 16), 'D', block_shape=(2, 3, 4))
    x = s.getblock((1,1,1,Ellipsis))
    x.todense()


#FIXME:@pytest.mark.parametrize('func', [np.expm1, np.log1p, np.sin, np.tan,
#FIXME:                                  np.sinh, np.tanh, np.floor, np.ceil,
#FIXME:                                  np.sqrt, np.conj, np.round, np.rint,
#FIXME:                                  lambda x: x.astype('int32'), np.conjugate,
#FIXME:                                  np.conj, lambda x: x.round(decimals=2), abs])
#FIXME:def test_elemwise(func):
#FIXME:    s = sparse.brandom((4, 2, 6), (2, 1, 2), 0.5)
#FIXME:    x = s.todense()
#FIXME:
#FIXME:    fs = func(s)
#FIXME:    assert isinstance(fs, BCOO)
#FIXME:    assert fs.nnz <= s.nnz
#FIXME:
#FIXME:    assert_eq(func(x), fs)
#FIXME:
#FIXME:
#FIXME:@pytest.mark.parametrize('func', [np.expm1, np.log1p, np.sin, np.tan,
#FIXME:                                  np.sinh, np.tanh, np.floor, np.ceil,
#FIXME:                                  np.sqrt, np.conj,
#FIXME:                                  np.round, np.rint, np.conjugate,
#FIXME:                                  np.conj, lambda x, out: x.round(decimals=2, out=out)])
#FIXME:def test_elemwise_inplace(func):
#FIXME:    s = sparse.brandom((4, 2, 6), (2, 1, 2), 0.5)
#FIXME:    x = s.todense()
#FIXME:
#FIXME:    func(s, out=s)
#FIXME:    func(x, out=x)
#FIXME:    assert isinstance(s, BCOO)
#FIXME:
#FIXME:    assert_eq(x, s)
#FIXME:
#FIXME:
#FIXME:def test_concatenate():
#FIXME:    xx = sparse.random((2, 3, 4), density=0.5)
#FIXME:    x = xx.todense()
#FIXME:    yy = sparse.random((5, 3, 4), density=0.5)
#FIXME:    y = yy.todense()
#FIXME:    zz = sparse.random((4, 3, 4), density=0.5)
#FIXME:    z = zz.todense()
#FIXME:
#FIXME:    assert_eq(np.concatenate([x, y, z], axis=0),
#FIXME:              sparse.concatenate([xx, yy, zz], axis=0))
#FIXME:
#FIXME:    xx = sparse.random((5, 3, 1), density=0.5)
#FIXME:    x = xx.todense()
#FIXME:    yy = sparse.random((5, 3, 3), density=0.5)
#FIXME:    y = yy.todense()
#FIXME:    zz = sparse.random((5, 3, 2), density=0.5)
#FIXME:    z = zz.todense()
#FIXME:
#FIXME:    assert_eq(np.concatenate([x, y, z], axis=2),
#FIXME:              sparse.concatenate([xx, yy, zz], axis=2))
#FIXME:
#FIXME:    assert_eq(np.concatenate([x, y, z], axis=-1),
#FIXME:              sparse.concatenate([xx, yy, zz], axis=-1))
#FIXME:
#FIXME:
#FIXME:@pytest.mark.parametrize('shape', [(5,), (2, 3, 4), (5, 2)])
#FIXME:@pytest.mark.parametrize('axis', [0, 1, -1])
#FIXME:def test_stack(shape, axis):
#FIXME:    xx = sparse.random(shape, density=0.5)
#FIXME:    x = xx.todense()
#FIXME:    yy = sparse.random(shape, density=0.5)
#FIXME:    y = yy.todense()
#FIXME:    zz = sparse.random(shape, density=0.5)
#FIXME:    z = zz.todense()
#FIXME:
#FIXME:    assert_eq(np.stack([x, y, z], axis=axis),
#FIXME:              sparse.stack([xx, yy, zz], axis=axis))
#FIXME:
#FIXME:
#FIXME:def test_addition():
#FIXME:    a = sparse.brandom((4, 2, 6), (2, 1, 2), 0.5)
#FIXME:    x = a.todense()
#FIXME:
#FIXME:    b = sparse.brandom((4, 2, 6), (2, 1, 2), 0.5)
#FIXME:    y = b.todense()
#FIXME:
#FIXME:    assert_eq(x + y, a + b)
#FIXME:    assert_eq(x - y, a - b)
#FIXME:
#FIXME:
#FIXME:def test_scipy_sparse_interface():
#FIXME:    n = 100
#FIXME:    m = 10
#FIXME:    row = np.random.randint(0, n, size=n, dtype=np.uint16)
#FIXME:    col = np.random.randint(0, m, size=n, dtype=np.uint16)
#FIXME:    data = np.ones(n, dtype=np.uint8)
#FIXME:
#FIXME:    inp = (data, (row, col))
#FIXME:
#FIXME:    x = scipy.sparse.coo_matrix(inp)
#FIXME:    xx = BCOO(inp)
#FIXME:
#FIXME:    assert_eq(x, xx, check_nnz=False)
#FIXME:    assert_eq(x.T, xx.T, check_nnz=False)
#FIXME:    assert_eq(xx.to_scipy_sparse(), x, check_nnz=False)
#FIXME:    assert_eq(BCOO.from_scipy_sparse(xx.to_scipy_sparse()), xx, check_nnz=False)
#FIXME:
#FIXME:    assert_eq(x, xx, check_nnz=False)
#FIXME:    assert_eq(x.T.dot(x), xx.T.dot(xx), check_nnz=False)
#FIXME:    assert isinstance(x + xx, BCOO)
#FIXME:    assert isinstance(xx + x, BCOO)


def test_create_with_lists_of_tuples():
    L = [((0, 0, 0), np.random.random((2,4,3))),
         ((1, 2, 1), np.random.random((2,4,3))),
         ((1, 1, 1), np.random.random((2,4,3))),
         ((1, 3, 2), np.random.random((2,4,3)))]

    s = BCOO(L, block_shape=(2,4,3))

    x = np.zeros((2, 4, 3, 2, 4, 3))
    for ind, value in L:
        x[ind] = value
    x = x.transpose(0,3,1,4,2,5).reshape(2*2, 4*4, 3*3)

    assert_eq(s, x)


def test_len():
    s = sparse.brandom((20, 30, 40), block_shape=(2, 3, 4))
    assert len(s) == 20


def test_density():
    s = sparse.brandom((20, 30, 40), block_shape=(2, 3, 4), density=0.1)
    assert np.isclose(s.density, 0.1)


def test_size():
    s = sparse.brandom((20, 30, 40), block_shape=(2, 3, 4))
    assert s.size == 20 * 30 * 40


def test_np_array():
    s = sparse.random((20, 30, 40))
    x = np.array(s)
    assert isinstance(x, np.ndarray)
    assert_eq(x, s)


def test_sizeof():
    import sys
    x = np.eye(100)
    y = BCOO.from_numpy(x, block_shape=(5,5))
    nb = sys.getsizeof(y)
    assert 400 < nb < x.nbytes / 10


def test_tobsr():
    data = np.arange(1,7).repeat(4).reshape((-1,2,2))
    coords = np.array([[0,0,0,2,1,2],[0,1,1,0,2,2]])
    block_shape = (2,2)
    shape = (8,6)
    x = BCOO(coords, data=data, shape=shape, block_shape=block_shape) 
    y = x.todense()
    z = x.tobsr()
    assert_eq(z, y)

def test_invalid_data_input():
    data = np.array([[-1,-2.5],[-3,-4]])
    coords = np.array([[0,1],[0,1]])
    block_shape = (2,2)
    shape = (4,4)
    with pytest.raises(AssertionError):
        x = BCOO(coords, data=data, shape=shape, block_shape=block_shape) 

def test_to_coo():
    a = np.random.random((6,5,4,1))
    a[a > 0.3] = 0.0
    #a = np.zeros((6,5,4,1))
    x = BCOO.from_numpy(a, block_shape = (2,5,2,1))
    from sparse import COO
    y = COO.from_numpy(a)
    z = x.to_coo()
    assert_eq(y,z)

def test_from_coo():
    a = np.random.random((6,5,4,1))
    a[a > 0.3] = 0.0
    #a = np.zeros((6,5,4,1))
    #a = np.array([[1,2,0,0],[0,3,0,0],[4,5,6,0],[8,0,9,0]])
    from sparse import COO
    x = COO.from_numpy(a)
    y = BCOO.from_coo(x, block_shape = (2,5,2,1))
    #y = BCOO.from_coo(x, block_shape = (2,2))
    assert_eq(x,y)

def test_broadcast():
    a = np.array([[1,2,0,0],[0,3,0,0],[4,5,6,0],[8,0,9,0]])
    b = np.broadcast_to(a, (3,4,4))
    x = BCOO.from_numpy(a, block_shape = (2, 2))
    y = x.broadcast_to((3,4,4),(3,2,2))
    assert_eq(b,y)
    
    a = np.random.random((6,5,1,4,1))
    a[a > 0.3] = 0.0
    b = np.broadcast_to(a, (4,6,5,3,4,4))
    x = BCOO.from_numpy(a, block_shape = (3, 5, 1, 2, 1))
    y = x.broadcast_to((4,6,5,3,4,4),(2,3,5,3,2,1))
    assert_eq(b,y)

def test_get_connected_component():
    x = sparse.brandom((15, 8), (3, 2), 0.2, format='bcoo')
    #x += x.T
    y = x.todense()
    
    group_collect =  bcore.get_connected_component(x, sym = False)
    
    sub_coords, sub_offsets, sub_shapes = bcore.index_full2sub(group_collect)
    group_collect_convert_back = bcore.index_sub2full(sub_coords, sub_offsets) 
    assert(group_collect == group_collect_convert_back) 

def test_get_connected_component2():
    x = sparse.brandom((15, 8), (3, 2), 0.2, format='bcoo')
    
    group_collect =  bcore.get_connected_component(x, sym = False)
    clusters = bcore.get_clusters_nosym(x.coords, x.outer_shape)
    print group_collect
    print clusters
    
    group_collect =  bcore.get_connected_component(x, sym = True)
    clusters = bcore.get_clusters(x.coords, x.outer_shape)
    print group_collect
    print clusters

def test_block_eigh2():
    def is_diagonal(A):
        return np.allclose(A - np.diag(np.diagonal(A)), 0.0)
    #np.set_printoptions(3, linewidth = 1000, suppress = True)
    #np.random.seed(0)
    x = sparse.brandom((16, 16), (4, 4), 0.2, format='bcoo')
    x += x.T

    # ZHC TODO
    # support symmetric case with non-square block_shape
    #x = x.to_coo()
    #x = BCOO.from_coo(x, block_shape = (4,2)) 
    
    y = x.todense()
    #eigval_sp, eigvec_sp = bcore.block_eigh(x)[1].todense()
    eigval_sp, eigvec_sp = bcore.block_eigh_(x)

    eigval_sp = eigval_sp.todense()
    eigvec_sp = eigvec_sp.todense()
    
    diagonalized_mat_sp = eigvec_sp.T.dot(x.todense().dot(eigvec_sp))
    #print bcore.block_eigh(x)[1]

    assert(is_diagonal(diagonalized_mat_sp))
    eigval_np = np.linalg.eigh(x.todense())[0]
    assert(np.allclose(np.sort(np.diagonal(diagonalized_mat_sp)), eigval_np))

    print "FINISHED"
    
def test_block_eigh():
    
    def is_diagonal(A):
        return np.allclose(A - np.diag(np.diagonal(A)), 0.0)
    #np.set_printoptions(3, linewidth = 1000, suppress = True)
    #np.random.seed(0)
    x = sparse.brandom((16, 16), (4, 4), 0.2, format='bcoo')
    x += x.T

    # ZHC TODO
    # support symmetric case with non-square block_shape
    #x = x.to_coo()
    #x = BCOO.from_coo(x, block_shape = (4,2)) 
    
    y = x.todense()
    #eigval_sp, eigvec_sp = bcore.block_eigh(x)[1].todense()
    eigval_sp, eigvec_sp = bcore.block_eigh(x, block_sort = True)
    #print eigval_sp
    #print eigvec_sp
    eigval_sp = eigval_sp.todense()
    eigvec_sp = eigvec_sp.todense()
    
    diagonalized_mat_sp = eigvec_sp.T.dot(x.todense().dot(eigvec_sp))
    #print bcore.block_eigh(x)[1]

    assert(is_diagonal(diagonalized_mat_sp))
    eigval_np = np.linalg.eigh(x.todense())[0]
    assert(np.allclose(np.sort(np.diagonal(diagonalized_mat_sp)), eigval_np))

def test_block_eigh_():
    
    def is_diagonal(A):
        return np.allclose(A - np.diag(np.diagonal(A)), 0.0)
    #np.set_printoptions(3, linewidth = 1000, suppress = True)
    #np.random.seed(0)
    x = sparse.brandom((16, 16), (4, 4), 0.2, format='bcoo')
    x += x.T

    # ZHC TODO
    # support symmetric case with non-square block_shape
    #x = x.to_coo()
    #x = BCOO.from_coo(x, block_shape = (4,2)) 
    
    y = x.todense()
    #eigval_sp, eigvec_sp = bcore.block_eigh(x)[1].todense()
    eigval_sp, eigvec_sp = bcore.block_eigh_(x, block_sort = True)
    #print eigval_sp
    #print eigvec_sp
    eigval_sp = eigval_sp.todense()
    eigvec_sp = eigvec_sp.todense()
    
    diagonalized_mat_sp = eigvec_sp.T.dot(x.todense().dot(eigvec_sp))
    #print bcore.block_eigh(x)[1]

    assert(is_diagonal(diagonalized_mat_sp))
    eigval_np = np.linalg.eigh(x.todense())[0]
    assert(np.allclose(np.sort(np.diagonal(diagonalized_mat_sp)), eigval_np))

def test_block_svd():
    
    np.set_printoptions(3, linewidth = 1000, suppress = True)
    x = sparse.brandom((16, 8), (2, 2), 0.3, format='bcoo')
    '''
    a = np.zeros((8, 4))
    a[0:2, 2:4] = np.arange(1, 5).reshape((2, 2))
    a[4:8, 0:2] = np.arange(1, 9).reshape((4, 2))
    x = BCOO.from_numpy(a, block_shape = (2, 2)) 
    '''
    y = x.todense()
    print "original mat"
    print y
    u, sigma, vt = bcore.block_svd(x)
    print sigma
    u_d = u.todense()
    vt_d = vt.todense()
    
    u_np, sigma_np, vt_np = np.linalg.svd(y, full_matrices = True)

    print "u sp"
    print u_d
    print "vt sp"
    print vt_d
    print sigma_np
    print np.sqrt(y.T.dot(y).dot(vt_np.T)/ (vt_np.T))
    print "u np"
    print u_np
    print "vt np"
    print vt_np
    print "uT A v"
    print u_d.T.dot(y.dot(vt_d.T)) 
    print sigma.todense()
    print sigma.

def test_eigh2():
    x = sparse.brandom((6, 6), (2, 2), 0.2, format='bcoo')
    y = x + x.T
    print y.todense()
    

if __name__ == '__main__':
    print("\n main test \n")
<<<<<<< HEAD
    test_block_eigh2()
    #test_block_svd()
=======
    #test_block_eigh_()
    test_block_svd()
>>>>>>> 78612ad2
    exit()
    test_brandom()
    test_from_numpy()
    test_transpose(None)
    test_block_reshape()
    test_tobsr()
    test_invalid_data_input()
    test_to_coo()
    test_from_coo()
    test_broadcast()
    test_get_connected_component()
    test_block_eigh()<|MERGE_RESOLUTION|>--- conflicted
+++ resolved
@@ -481,13 +481,7 @@
 
 if __name__ == '__main__':
     print("\n main test \n")
-<<<<<<< HEAD
-    test_block_eigh2()
-    #test_block_svd()
-=======
-    #test_block_eigh_()
     test_block_svd()
->>>>>>> 78612ad2
     exit()
     test_brandom()
     test_from_numpy()
