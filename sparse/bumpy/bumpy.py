#!/usr/bin/env python
import numpy as np

class bndarray(np.ndarray):
    def __new__(subtype, shape, block_shape, data = None, block_dtype = None):
        if len(shape) != len(block_shape):
            raise RuntimeError
        obj = np.ndarray.__new__(subtype, shape, dtype=np.object)
        obj.block_shape = tuple(block_shape)

        if block_dtype is None:
            if data is None:
                block_dtype = np.float64
            else:
                block_dtype = data.dtype
        else:
            if data is not None:
                data = data.astype(block_dtype)

        obj.block_dtype = block_dtype

        if data is None:
            for ix in np.ndindex(obj.shape):
                obj[ix]=np.empty(block_shape, dtype=block_dtype)
        else:
            for ix in np.ndindex(shape):
                start = np.multiply(ix, block_shape)
                end = np.add(start, block_shape)
                slices = [slice(s,e) for (s,e) in zip(start,end)]
                obj[ix] = data[slices]

        return obj

    def __array_finalize__(self, obj):
        if obj is None:
            return
        else:
            self.block_shape = obj.block_shape
            self.block_dtype = obj.block_dtype

    def reshape(self, newshape, block_shape=None, order='C'):
        obj=np.ndarray.reshape(self, newshape, order=order)
        if block_shape is not None:
            for ix in np.ndindex(obj.shape):
                obj[ix] = np.reshape(obj[ix], block_shape, order=order)
        return obj

    def transpose(self, axes=None):
        obj = self.copy()
        obj = np.ndarray.transpose(obj, axes)
        if axes == None:
            obj.block_shape = self.block_shape[::-1]
        else:
            obj.block_shape = tuple(np.array(self.block_shape)[axes])

        for ix in np.ndindex(obj.shape):
            obj[ix] = obj[ix].transpose(axes)
        return obj

    def todense(self):
        return asndarray(self)



def zeros(shape, block_shape, dtype = np.float64):
    obj = bndarray(shape, block_shape, block_dtype = dtype)
    for ix in np.ndindex(obj.shape):
        obj[ix] = np.zeros(obj.block_shape, dtype)
    return obj

def eye(N, block_N, dtype = np.float64):
    shape = [N, N]
    block_shape = [block_N, block_N]
    obj = zeros(shape, block_shape, dtype)
    for i in range(obj.shape[0]):
        obj[i,i] = np.eye(block_N, dtype=dtype)
    return obj

# should be in bumpy/random
def random(shape, block_shape, dtype = np.float64):
    obj = bndarray(shape, block_shape, block_dtype = dtype)
    for ix in np.ndindex(obj.shape):
        obj[ix] = np.random.random(obj.block_shape)
    return obj

def asndarray(ba):
    shape = np.multiply(ba.shape, ba.block_shape)
    a = np.zeros(shape, dtype=ba.block_dtype)
    for ix in np.ndindex(ba.shape):
        start = np.multiply(ix, ba.block_shape)
        end = np.add(start, ba.block_shape)
        slices = tuple([slice(s,e) for (s,e) in zip(start,end)])
        a[slices] = ba[ix]
    return a


##################
# test functions #
##################


def test_init_from_numpy():
    #a = np.random.random((6,9,3))
    #shape = (2,3,3)
    #block_shape =(3,3,1)
    a = np.random.random((4,4))
    shape = (2,2)
    block_shape =(2,2)
    ba = bndarray(shape, block_shape, data = a)
    print("original ndarray")
    print(a)
    print("bndarray")
    print(ba)
    print(np.allclose(a,asndarray(ba)))



def test_einsum():
<<<<<<< HEAD
    from sparse.bumpy import bumpy_helper
    print("\nmain program\n")
    #a = bndarray((3,1,2), (2,4,7))
=======
    #a = bndarray((3,1,2), (2,4,7)) 
>>>>>>> 24548d13
    #a = bndarray((1,2), (2,4))
    a = random((3,5), (2,5))
    b = random((5,2), (5,2))

    einsum = bumpy_helper.einsum

    c= einsum("ij,jk->ik", a,b)
    A = asndarray(a)
    B = asndarray(b)
    C = asndarray(c)

    elemC = np.einsum("ij,jk->ik", A, B)

    print(np.allclose(elemC, C))


if __name__ == '__main__':
    print("\n main test \n")
    #test_einsum()
    test_init_from_numpy()
<|MERGE_RESOLUTION|>--- conflicted
+++ resolved
@@ -116,13 +116,8 @@
 
 
 def test_einsum():
-<<<<<<< HEAD
     from sparse.bumpy import bumpy_helper
-    print("\nmain program\n")
-    #a = bndarray((3,1,2), (2,4,7))
-=======
     #a = bndarray((3,1,2), (2,4,7)) 
->>>>>>> 24548d13
     #a = bndarray((1,2), (2,4))
     a = random((3,5), (2,5))
     b = random((5,2), (5,2))
